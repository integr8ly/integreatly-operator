--- conflicted
+++ resolved
@@ -31,11 +31,7 @@
 
 # These tags are modified by the prepare-release script.
 RHMI_TAG ?= 2.9.0
-<<<<<<< HEAD
-RHOAM_TAG ?= 1.18.5
-=======
 RHOAM_TAG ?= 1.18.2
->>>>>>> ef261aa8
 
 export SKIP_FLAKES := true
 
