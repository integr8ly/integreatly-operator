# See the OWNERS docs: https://git.k8s.io/community/contributors/guide/owners.md

approvers:
<<<<<<< HEAD
- jeremyary
- akieling

reviewers:
- jeremyary
- akieling
- akoserwal
=======
- mikenairn
- maleck13
- philbrookes
- davidffrench
- matskiv
- david-martin
- aidenkeating
- wei-lee

reviewers:
- mikenairn
- maleck13
- philbrookes
- aidenkeating
- dimitraz
- matskiv
- JameelB
- trepel
- austincunningham
- pmccarthy
- damienomurchu
- jjaferson
- kevfan
- david-martin
- davidffrench
- pawelpaszki
- grdryn
- briangallagher
- darahayes
- wei-lee
>>>>>>> 512c3022
<|MERGE_RESOLUTION|>--- conflicted
+++ resolved
@@ -1,43 +1,10 @@
 # See the OWNERS docs: https://git.k8s.io/community/contributors/guide/owners.md
 
 approvers:
-<<<<<<< HEAD
 - jeremyary
 - akieling
 
 reviewers:
 - jeremyary
 - akieling
-- akoserwal
-=======
-- mikenairn
-- maleck13
-- philbrookes
-- davidffrench
-- matskiv
-- david-martin
-- aidenkeating
-- wei-lee
-
-reviewers:
-- mikenairn
-- maleck13
-- philbrookes
-- aidenkeating
-- dimitraz
-- matskiv
-- JameelB
-- trepel
-- austincunningham
-- pmccarthy
-- damienomurchu
-- jjaferson
-- kevfan
-- david-martin
-- davidffrench
-- pawelpaszki
-- grdryn
-- briangallagher
-- darahayes
-- wei-lee
->>>>>>> 512c3022
+- akoserwal