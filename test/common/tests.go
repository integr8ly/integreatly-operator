--- conflicted
+++ resolved
@@ -25,15 +25,9 @@
 		{"A08 - Verify all products routes are created", TestIntegreatlyRoutesExist},
 		{"Verify Grafana Route is accessible", TestGrafanaExternalRouteAccessible},
 		{"Verify Grafana Route returns dashboards", TestGrafanaExternalRouteDashboardExist},
-<<<<<<< HEAD
 		{"C04 - Verify Alerts exist", TestIntegreatlyAlertsExist},
 		{"C01 - Verify Alerts are not firing apart from DeadMansSwitch", TestIntegreatlyAlertsFiring},
 		{"B05 - Verify Codeready CRUDL permissions", TestCodereadyCrudlPermisssions},
-=======
-		{"Verify Alerts exist", TestIntegreatlyAlertsExist},
-		{"Verify Alerts are not firing apart from DeadMansSwitch", TestIntegreatlyAlertsFiring},
-		{"Verify Codeready CRUDL permissions", TestCodereadyCrudlPermisssions},
 		{"A09 - Verify Subscription Install Plan Strategy", TestSubscriptionInstallPlanType},
->>>>>>> 7cb19f0d
 	}
 )