--- conflicted
+++ resolved
@@ -151,8 +151,5 @@
 git tag v<version> && git push upstream v<version>
 ```
 
-<<<<<<< HEAD
-UPDATE 2
-=======
-UPDATE
->>>>>>> dee56473
+
+UPDATE 2