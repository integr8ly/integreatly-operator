--- conflicted
+++ resolved
@@ -5,27 +5,14 @@
 	"fmt"
 	monitoringv1 "github.com/coreos/prometheus-operator/pkg/apis/monitoring/v1"
 	"github.com/sirupsen/logrus"
-<<<<<<< HEAD
 	"sigs.k8s.io/controller-runtime/pkg/controller/controllerutil"
-	"k8s.io/apimachinery/pkg/util/intstr"
-	"github.com/integr8ly/integreatly-operator/pkg/config"
-	integreatlyv1alpha1 "github.com/integr8ly/integreatly-operator/pkg/apis/integreatly/v1alpha1"
-
-)
-
-
-
-=======
 	metav1 "k8s.io/apimachinery/pkg/apis/meta/v1"
 	k8sclient "sigs.k8s.io/controller-runtime/pkg/client"
-
 	integreatlyv1alpha1 "github.com/integr8ly/integreatly-operator/pkg/apis/integreatly/v1alpha1"
 	"github.com/integr8ly/integreatly-operator/pkg/config"
 	"k8s.io/apimachinery/pkg/util/intstr"
-	"sigs.k8s.io/controller-runtime/pkg/controller/controllerutil"
 )
 
->>>>>>> 3229260e
 func (r *Reconciler) reconcileBackupMonitoringAlerts(ctx context.Context, serverClient k8sclient.Client) (integreatlyv1alpha1.StatusPhase, error) {
 	monitoringConfig := config.NewMonitoring(config.ProductConfig{})
 	rule := &monitoringv1.PrometheusRule{
@@ -51,13 +38,8 @@
 			Annotations: map[string]string{
 				"sop_url": "https://github.com/RHCloudServices/integreatly-help/blob/master/sops/alerts_and_troubleshooting.md",
 				"message": fmt.Sprintf(" Job {{ $labels.namespace }} / {{ $labels.job  }} has been running for longer than 600 seconds"),
-<<<<<<< HEAD
-				},	
-			Expr: intstr.FromString(fmt.Sprintf("time() - (max(kube_job_status_active * ON(job_name) GROUP_RIGHT() kube_job_labels{label_monitoring_key='middleware'}) BY (job_name) * ON(job_name) GROUP_RIGHT() max(kube_job_status_start_time * ON(job_name) GROUP_RIGHT() kube_job_labels{label_monitoring_key='middleware'}) BY (job_name, namespace, label_cronjob_name) > 0) > 600")),
-=======
 			},
 			Expr:   intstr.FromString(fmt.Sprintf("time() - (max(kube_job_status_active * ON(job_name) GROUP_RIGHT() kube_job_labels{label_monitoring_key='middleware'}) BY (job_name) * ON(job_name) GROUP_RIGHT() max(kube_job_status_start_time * ON(job_name) GROUP_RIGHT() kube_job_labels{label_monitoring_key='middleware'}) BY (job_name, namespace, label_cronjob_name) > 0) > 600 ")),
->>>>>>> 3229260e
 			For:    "5m",
 			Labels: map[string]string{"severity": "critical"},
 		},
@@ -66,13 +48,8 @@
 			Annotations: map[string]string{
 				"sop_url": "https://github.com/RHCloudServices/integreatly-help/blob/master/sops/alerts_and_troubleshooting.md",
 				"message": fmt.Sprintf(" CronJob {{ $labels.namespace  }}/{{ $labels.cronjob }} is suspended"),
-<<<<<<< HEAD
 				},	
 			Expr: intstr.FromString(fmt.Sprintf("kube_cronjob_labels{ label_monitoring_key='middleware' } * ON (cronjob) GROUP_RIGHT() kube_cronjob_spec_suspend >0 ")),
-=======
-			},
-			Expr:   intstr.FromString(fmt.Sprintf("kube_cronjob_labels{ label_monitoring_key='middleware' } * ON (cronjob) GROUP_RIGHT() kube_cronjob_spec_suspend > 0")),
->>>>>>> 3229260e
 			For:    "60s",
 			Labels: map[string]string{"severity": "critical"},
 		},
@@ -89,19 +66,11 @@
 			Alert: fmt.Sprintf("CronJobsFailed"),
 			Annotations: map[string]string{
 				"sop_url": "https://github.com/RHCloudServices/integreatly-help/blob/master/sops/alerts_and_troubleshooting.md",
-<<<<<<< HEAD
-				"message": fmt.Sprintf("Job {{ $labels.namespace  }} {{  $labels.job  }} has failed"),
-				},	
-			Expr: intstr.FromString(fmt.Sprintf("clamp_max(max(kube_job_status_start_time * ON(job_name) GROUP_RIGHT() kube_job_labels{label_monitoring_key='middleware'} ) BY (job_name, label_cronjob_name, namespace) == ON(label_cronjob_name) GROUP_LEFT() max(kube_job_status_start_time * ON(job_name) GROUP_RIGHT() kube_job_labels{label_monitoring_key='middleware'}) BY (label_cronjob_name), 1) * ON(job_name) GROUP_LEFT() kube_job_status_failed > 0")),
-			For: "5m",
-			Labels: map[string]string{"severity": "critical"},	
-=======
 				"message": fmt.Sprintf("Job {{ $labels.namespace  }}/{{  $labels.job  }} has failed"),
 			},
 			Expr:   intstr.FromString(fmt.Sprintf("clamp_max(max(kube_job_status_start_time * ON(job_name) GROUP_RIGHT() kube_job_labels{label_monitoring_key='middleware'} ) BY (job_name, label_cronjob_name, namespace) == ON(label_cronjob_name) GROUP_LEFT() max(kube_job_status_start_time * ON(job_name) GROUP_RIGHT() kube_job_labels{label_monitoring_key='middleware'}) BY (label_cronjob_name), 1) * ON(job_name) GROUP_LEFT() kube_job_status_failed > 0")),
 			For:    "5m",
 			Labels: map[string]string{"severity": "critical"},
->>>>>>> 3229260e
 		}}
 	_, err := controllerutil.CreateOrUpdate(ctx, serverClient, rule, func() error {
 		rule.ObjectMeta.Labels = map[string]string{"integreatly": "yes", monitoringConfig.GetLabelSelectorKey(): monitoringConfig.GetLabelSelector()}
@@ -113,23 +82,13 @@
 				},
 			},
 		}
-<<<<<<< HEAD
 		return nil
-=======
-
-		return nil
-
->>>>>>> 3229260e
 	})
 
 	if err != nil {
 		logrus.Infof("Phase: %s reconcilePrometheusAlerts", err)
 
 		return integreatlyv1alpha1.PhaseFailed, fmt.Errorf("error creating backup PrometheusRule: %w", err)
-<<<<<<< HEAD
-=======
-
->>>>>>> 3229260e
 	}
 	return integreatlyv1alpha1.PhaseCompleted, nil
 }
@@ -150,15 +109,9 @@
 			Alert: fmt.Sprintf("KubePodCrashLooping"),
 			Annotations: map[string]string{
 				"sop_url": "https://github.com/RHCloudServices/integreatly-help/blob/master/sops/alerts_and_troubleshooting.md",
-<<<<<<< HEAD
 				"message": fmt.Sprintf("Pod {{ $labels.namespace }} / {{  $labels.pod  }} ({{ $labels.container  }}) is restarting {{ $value }} times every 5 minutes; for the last 15 minutes."),
 				},	
 			Expr: intstr.FromString(fmt.Sprintf("rate(kube_pod_container_status_restarts_total{job='kube-state-metrics'}[15m]) * on (namespace, namespace) group_left(label_monitoring_key) kube_namespace_labels{label_monitoring_key='middleware'} * 60 * 5 > 0")),
-=======
-				"message": fmt.Sprintf("Pod {{ $labels.namespace  }}/{{  $labels.pod  }} ({{ $labels.container  }}) is restarting {{ $value  }} times every 5 minutes; for the last 15 minutes."),
-			},
-			Expr:   intstr.FromString(fmt.Sprintf("rate(kube_pod_container_status_restarts_total{job='kube-state-metrics'}[15m]) * on (namespace, namespace) group_left(label_monitoring_key) kube_namespace_labels{label_monitoring_key='middleware'} * 60 * 5 > 0")),
->>>>>>> 3229260e
 			For:    "15m",
 			Labels: map[string]string{"severity": "critical"},
 		},
@@ -166,15 +119,9 @@
 			Alert: fmt.Sprintf("KubePodNotReady"),
 			Annotations: map[string]string{
 				"sop_url": "https://github.com/RHCloudServices/integreatly-help/blob/master/sops/alerts_and_troubleshooting.md",
-<<<<<<< HEAD
 				"message": fmt.Sprintf("Pod {{ $labels.namespace }} / {{ $labels.pod }}  has been in a non-ready state for longer than 15 minutes."),
 				},	
 			Expr: intstr.FromString(fmt.Sprintf(" sum by(pod, namespace) (kube_pod_status_phase{phase=~'Pending|Unknown'} * on (namespace, namespace) group_left(label_monitoring_key) kube_namespace_labels{label_monitoring_key='middleware'}) > 0")),
-=======
-				"message": fmt.Sprintf("Pod {{ $labels.namespace  }}/{{  $labels.pod {{  has been in a non-ready state for longer than 15 minutes."),
-			},
-			Expr:   intstr.FromString(fmt.Sprintf(" sum by(pod, namespace) (kube_pod_status_phase{phase=~'Pending|Unknown'} * on (namespace, namespace) group_left(label_monitoring_key) kube_namespace_labels{label_monitoring_key='middleware'}) > 0")),
->>>>>>> 3229260e
 			For:    "15m",
 			Labels: map[string]string{"severity": "critical"},
 		},
@@ -182,15 +129,9 @@
 			Alert: fmt.Sprintf("KubePodImagePullBackOff"),
 			Annotations: map[string]string{
 				"sop_url": "https://github.com/RHCloudServices/integreatly-help/blob/master/sops/alerts_and_troubleshooting.md",
-<<<<<<< HEAD
 				"message": fmt.Sprintf("Pod {{ $labels.namespace }} / {{  $labels.pod  }} has been unable to pull it's image for longer than 5 minutes."),
 				},	
 			Expr: intstr.FromString(fmt.Sprintf("(kube_pod_container_status_waiting_reason{reason='ImagePullBackOff'} * on (namespace, namespace) group_left(label_monitoring_key) kube_namespace_labels{label_monitoring_key='middleware'}) > 0")),
-=======
-				"message": fmt.Sprintf("Pod {{ $labels.namespace  }}/{{  $labels.pod  }} has been unable to pull it's image for longer than 5 minutes."),
-			},
-			Expr:   intstr.FromString(fmt.Sprintf("(kube_pod_container_status_waiting_reason{reason='ImagePullBackOff'} * on (namespace, namespace) group_left(label_monitoring_key) kube_namespace_labels{label_monitoring_key='middleware'}) > 0")),
->>>>>>> 3229260e
 			For:    "5m",
 			Labels: map[string]string{"severity": "critical"},
 		},
@@ -198,35 +139,20 @@
 			Alert: fmt.Sprintf("KubePodBadConfig"),
 			Annotations: map[string]string{
 				"sop_url": "https://github.com/RHCloudServices/integreatly-help/blob/master/sops/alerts_and_troubleshooting.md",
-<<<<<<< HEAD
 				"message": fmt.Sprintf(" CronJob {{ $labels.namespace }} / {{ $labels.label_cronjob_name }} has not started a Job in 25 hours"),
 				},	
 			Expr: intstr.FromString(fmt.Sprintf("(time() - (max( kube_job_status_start_time * ON(job_name) GROUP_RIGHT() kube_job_labels{label_monitoring_key='middleware'} ) BY (job_name, label_cronjob_name) == ON(label_cronjob_name) GROUP_LEFT() max( kube_job_status_start_time * ON(job_name) GROUP_RIGHT() kube_job_labels{label_monitoring_key='middleware'} ) BY (label_cronjob_name))) > 60*60*25")),
 			Labels: map[string]string{"severity": "critical"},	
-=======
-				"message": fmt.Sprintf(" CronJob {{ $labels.namespace }}/{{ $labels.label_cronjob_name }} has not started a Job in 25 hours"),
-			},
-			Expr:   intstr.FromString(fmt.Sprintf("(time() - (max( kube_job_status_start_time * ON(job_name) GROUP_RIGHT() kube_job_labels{label_monitoring_key='middleware'} ) BY (job_name, label_cronjob_name) == ON(label_cronjob_name) GROUP_LEFT() max( kube_job_status_start_time * ON(job_name) GROUP_RIGHT() kube_job_labels{label_monitoring_key='middleware'} ) BY (label_cronjob_name))) > 60*60*25")),
-			Labels: map[string]string{"severity": "critical"},
->>>>>>> 3229260e
 		},
 		{
 			Alert: fmt.Sprintf("KubePodStuckCreating"),
 			Annotations: map[string]string{
 				"sop_url": "https://github.com/RHCloudServices/integreatly-help/blob/master/sops/alerts_and_troubleshooting.md",
-<<<<<<< HEAD
 				"message": fmt.Sprintf("Pod {{  $labels.namespace }} / {{  $labels.pod  }} has been trying to start for longer than 15 minutes - this could indicate a configuration error."),
 				},	
 			Expr: intstr.FromString(fmt.Sprintf("(kube_pod_container_status_waiting_reason{reason='ContainerCreating'} * on (namespace, namespace) group_left(label_monitoring_key) kube_namespace_labels{label_monitoring_key='middleware'}) > 0")),
 			For: "15m",
 			Labels: map[string]string{"severity": "critical"},	
-=======
-				"message": fmt.Sprintf("Pod {{  $labels.namespace {{ /{{  $labels.pod  }} has been trying to start for longer than 15 minutes - this could indicate a configuration error."),
-			},
-			Expr:   intstr.FromString(fmt.Sprintf("(kube_pod_container_status_waiting_reason{reason='ContainerCreating'} * on (namespace, namespace) group_left(label_monitoring_key) kube_namespace_labels{label_monitoring_key='middleware'}) > 0")),
-			For:    "15m",
-			Labels: map[string]string{"severity": "critical"},
->>>>>>> 3229260e
 		},
 		{
 			Alert: fmt.Sprintf("ClusterSchedulableMemoryLow"),
@@ -292,7 +218,6 @@
 		{
 			Alert: fmt.Sprintf("PersistentVolumeErrors"),
 			Annotations: map[string]string{
-<<<<<<< HEAD
 				"sop_url": "https://github.com/RHCloudServices/integreatly-help/blob/master/sops/2.x/alerts/pvc_storage.asciidoc#persistentvolumeerrors",
 				"message": fmt.Sprintf("The PVC {{  $labels.persistentvolumeclaim  }} is in status {{  $labels.phase  }} in namespace {{  $labels.namespace }} "),
 				},	
@@ -303,16 +228,6 @@
 		}}
 
 		_, err := controllerutil.CreateOrUpdate(ctx, serverClient, rule, func() error {
-=======
-				"sop_url": "https://github.com/RHCloudServices/integreatly-help/blob/master/sops/alerts_and_troubleshooting.md",
-				"message": fmt.Sprintf("The PVC {{  $labels.persistentvolumeclaim  }} is in status {{  $labels.phase  }} in namespace {{  $labels.namespace {{ "),
-			},
-			Expr:   intstr.FromString(fmt.Sprintf("(sum by(persistentvolumeclaim, namespace, phase) (kube_persistentvolumeclaim_status_phase{phase=~'Failed|Pending|Lost'}) * on ( namespace) group_left(label_monitoring_key) kube_namespace_labels{label_monitoring_key='middleware'}) > 0")),
-			For:    "5m",
-			Labels: map[string]string{"severity": "critical"},
-		}}
-	_, err := controllerutil.CreateOrUpdate(ctx, serverClient, rule, func() error {
->>>>>>> 3229260e
 		rule.ObjectMeta.Labels = map[string]string{"integreatly": "yes", monitoringConfig.GetLabelSelectorKey(): monitoringConfig.GetLabelSelector()}
 		rule.Spec = monitoringv1.PrometheusRuleSpec{
 			Groups: []monitoringv1.RuleGroup{
@@ -322,23 +237,13 @@
 				},
 			},
 		}
-<<<<<<< HEAD
 		return nil
-=======
-
-		return nil
-
->>>>>>> 3229260e
 	})
 
 	if err != nil {
 		logrus.Infof("Phase: %s reconcilePrometheusAlerts", err)
 
 		return integreatlyv1alpha1.PhaseFailed, fmt.Errorf("error creating backup PrometheusRule: %w", err)
-<<<<<<< HEAD
-=======
-
->>>>>>> 3229260e
 	}
 	return integreatlyv1alpha1.PhaseCompleted, nil
 }
