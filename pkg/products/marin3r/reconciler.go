package marin3r

import (
	"context"
	"fmt"

<<<<<<< HEAD
	marin3r "github.com/3scale/marin3r/pkg/apis/operator/v1alpha1"
=======
>>>>>>> 0c6608f7
	integreatlyv1alpha1 "github.com/integr8ly/integreatly-operator/pkg/apis/integreatly/v1alpha1"
	"github.com/integr8ly/integreatly-operator/pkg/config"
	"github.com/integr8ly/integreatly-operator/pkg/resources"
	"github.com/integr8ly/integreatly-operator/pkg/resources/backup"
	"github.com/integr8ly/integreatly-operator/pkg/resources/constants"
	"github.com/integr8ly/integreatly-operator/pkg/resources/events"
	"github.com/integr8ly/integreatly-operator/pkg/resources/marketplace"
	"github.com/integr8ly/integreatly-operator/version"
	"github.com/sirupsen/logrus"
	k8serr "k8s.io/apimachinery/pkg/api/errors"
	metav1 "k8s.io/apimachinery/pkg/apis/meta/v1"

	"k8s.io/apimachinery/pkg/runtime"
	"k8s.io/client-go/tools/record"
	k8sclient "sigs.k8s.io/controller-runtime/pkg/client"
)

const (
	defaultInstallationNamespace = "marin3r"
<<<<<<< HEAD
	manifestPackage              = "integreatly-marin3r"
	serverSecretName             = "marin3r-server-cert-instance"
	caSecretName                 = "marin3r-ca-cert-instance"
	secretDataCertKey            = "tls.crt"
	secretDataKeyKey             = "tls.key"

	discoveryServiceName = "instance"
=======

	externalRedisSecretName = "redis"
>>>>>>> 0c6608f7
)

type Reconciler struct {
	*resources.Reconciler
	ConfigManager config.ConfigReadWriter
	Config        *config.Marin3r
	installation  *integreatlyv1alpha1.RHMI
	mpm           marketplace.MarketplaceInterface
	logger        *logrus.Entry
	recorder      record.EventRecorder
}

func (r *Reconciler) GetPreflightObject(ns string) runtime.Object {
	return nil
}

func (r *Reconciler) VerifyVersion(installation *integreatlyv1alpha1.RHMI) bool {
	return version.VerifyProductAndOperatorVersion(
		installation.Status.Stages[integreatlyv1alpha1.ProductsStage].Products[integreatlyv1alpha1.ProductMarin3r],
		string(integreatlyv1alpha1.VersionMarin3r),
		"",
	)
}

func NewReconciler(configManager config.ConfigReadWriter, installation *integreatlyv1alpha1.RHMI, mpm marketplace.MarketplaceInterface, recorder record.EventRecorder) (*Reconciler, error) {
	ns := installation.Spec.NamespacePrefix + defaultInstallationNamespace
	config, err := configManager.ReadMarin3r()
	if err != nil {
		return nil, fmt.Errorf("could not retrieve threescale config: %w", err)
	}
	if config.GetNamespace() == "" {
		config.SetNamespace(ns)
		configManager.WriteConfig(config)
	}
	if config.GetOperatorNamespace() == "" {
		if installation.Spec.OperatorsInProductNamespace {
			config.SetOperatorNamespace(config.GetNamespace())
		} else {
			config.SetOperatorNamespace(config.GetNamespace() + "-operator")
		}
	}

	logger := logrus.NewEntry(logrus.StandardLogger())
	return &Reconciler{
		ConfigManager: configManager,
		Config:        config,
		installation:  installation,
		mpm:           mpm,
		logger:        logger,
		Reconciler:    resources.NewReconciler(mpm),
		recorder:      recorder,
	}, nil
}

func (r *Reconciler) Reconcile(ctx context.Context, installation *integreatlyv1alpha1.RHMI, product *integreatlyv1alpha1.RHMIProductStatus, client k8sclient.Client) (integreatlyv1alpha1.StatusPhase, error) {
	logrus.Infof("Start marin3r reconcile")

	operatorNamespace := r.Config.GetOperatorNamespace()
	productNamespace := r.Config.GetNamespace()

	phase, err := r.ReconcileFinalizer(ctx, client, installation, string(r.Config.GetProductName()), func() (integreatlyv1alpha1.StatusPhase, error) {
		phase, err := resources.RemoveNamespace(ctx, installation, client, productNamespace)
		if err != nil || phase != integreatlyv1alpha1.PhaseCompleted {
			return phase, err
		}

		phase, err = resources.RemoveNamespace(ctx, installation, client, operatorNamespace)
		if err != nil || phase != integreatlyv1alpha1.PhaseCompleted {
			return phase, err
		}

		if err := r.deleteDiscoveryService(ctx, client); err != nil {
			return integreatlyv1alpha1.PhaseFailed, fmt.Errorf("failed to delete discovery service: %v", err)
		}

		return integreatlyv1alpha1.PhaseCompleted, nil
	})
	if err != nil || phase != integreatlyv1alpha1.PhaseCompleted {
		events.HandleError(r.recorder, installation, phase, "Failed to reconcile finalizer", err)
		return phase, err
	}

	phase, err = r.ReconcileNamespace(ctx, operatorNamespace, installation, client)
	if err != nil || phase != integreatlyv1alpha1.PhaseCompleted {
		events.HandleError(r.recorder, installation, phase, fmt.Sprintf("Failed to reconcile %s ns", operatorNamespace), err)
		return phase, err
	}

	phase, err = r.ReconcileNamespace(ctx, productNamespace, installation, client)
	if err != nil || phase != integreatlyv1alpha1.PhaseCompleted {
		events.HandleError(r.recorder, installation, phase, fmt.Sprintf("Failed to reconcile %s ns", productNamespace), err)
		return phase, err
	}

<<<<<<< HEAD
	phase, err = r.reconcileSubscription(ctx, client, operatorNamespace, operatorNamespace)
	if err != nil || phase != integreatlyv1alpha1.PhaseCompleted {
		events.HandleError(r.recorder, installation, phase, fmt.Sprintf("Failed to reconcile %s subscription", constants.CloudResourceSubscriptionName), err)
		return phase, err
	}

	logrus.Infof("about to start reconciling the discovery service")
	phase, err = r.reconcileDiscoveryService(ctx, client, productNamespace, installation.Spec.NamespacePrefix)
	if err != nil || phase != integreatlyv1alpha1.PhaseCompleted {
		events.HandleError(r.recorder, installation, phase, fmt.Sprintf("Failed to reconcile DiscoveryService cr"), err)
		return phase, err
	}

	return integreatlyv1alpha1.PhaseCompleted, nil
}

func (r *Reconciler) reconcileDiscoveryService(ctx context.Context, client k8sclient.Client, productNamespace string, namespacePrefix string) (integreatlyv1alpha1.StatusPhase, error) {
	enabledNamespaces := []string{
		namespacePrefix + "3scale",
	}

	discoveryService := &marin3r.DiscoveryService{
		ObjectMeta: metav1.ObjectMeta{
			Name: discoveryServiceName,
		},
		Spec: marin3r.DiscoveryServiceSpec{
			DiscoveryServiceNamespace: productNamespace,
			EnabledNamespaces:         enabledNamespaces,
			Image:                     "quay.io/3scale/marin3r:v0.5.1",
		},
	}

	err := client.Create(ctx, discoveryService)
	if err != nil {
		if !k8serr.IsAlreadyExists(err) {
			return integreatlyv1alpha1.PhaseFailed, fmt.Errorf("error creating resource: %w", err)
		}
=======
	phase, err = NewRateLimitServiceReconciler(productNamespace, externalRedisSecretName).
		ReconcileRateLimitService(ctx, client)
	if err != nil {
		events.HandleError(r.recorder, installation, phase, fmt.Sprintf("Failed to reconcile %s ns", productNamespace), err)
		return phase, err
	}
	if phase == integreatlyv1alpha1.PhaseAwaitingComponents {
		return phase, nil
>>>>>>> 0c6608f7
	}

	return integreatlyv1alpha1.PhaseCompleted, nil
}

func (r *Reconciler) deleteDiscoveryService(ctx context.Context, client k8sclient.Client) error {
	discoveryService := &marin3r.DiscoveryService{}
	if err := client.Get(ctx, k8sclient.ObjectKey{
		Name: discoveryServiceName,
	}, discoveryService); err != nil {
		if k8serr.IsNotFound(err) {
			return nil
		}

		return err
	}

	return client.Delete(ctx, discoveryService)
}

func (r *Reconciler) reconcileSubscription(ctx context.Context, serverClient k8sclient.Client, productNamespace string, operatorNamespace string) (integreatlyv1alpha1.StatusPhase, error) {
	target := marketplace.Target{
		Pkg:       constants.Marin3rSubscriptionName,
		Namespace: operatorNamespace,
		Channel:   marketplace.IntegreatlyChannel,
	}
	catalogSourceReconciler := marketplace.NewConfigMapCatalogSourceReconciler(
		manifestPackage,
		serverClient,
		operatorNamespace,
		marketplace.CatalogSourceName,
	)
	return r.Reconciler.ReconcileSubscription(
		ctx,
		target,
		[]string{},
		r.preUpgradeBackupExecutor(),
		serverClient,
		catalogSourceReconciler,
	)
}

func (r *Reconciler) preUpgradeBackupExecutor() backup.BackupExecutor {
	if r.installation.Spec.UseClusterStorage != "false" {
		return backup.NewNoopBackupExecutor()
	}
	//todo add backup for redis once it's added to the reconciler
	return backup.NewNoopBackupExecutor()
}<|MERGE_RESOLUTION|>--- conflicted
+++ resolved
@@ -4,10 +4,8 @@
 	"context"
 	"fmt"
 
-<<<<<<< HEAD
 	marin3r "github.com/3scale/marin3r/pkg/apis/operator/v1alpha1"
-=======
->>>>>>> 0c6608f7
+
 	integreatlyv1alpha1 "github.com/integr8ly/integreatly-operator/pkg/apis/integreatly/v1alpha1"
 	"github.com/integr8ly/integreatly-operator/pkg/config"
 	"github.com/integr8ly/integreatly-operator/pkg/resources"
@@ -27,18 +25,16 @@
 
 const (
 	defaultInstallationNamespace = "marin3r"
-<<<<<<< HEAD
-	manifestPackage              = "integreatly-marin3r"
-	serverSecretName             = "marin3r-server-cert-instance"
-	caSecretName                 = "marin3r-ca-cert-instance"
-	secretDataCertKey            = "tls.crt"
-	secretDataKeyKey             = "tls.key"
+
+	manifestPackage   = "integreatly-marin3r"
+	serverSecretName  = "marin3r-server-cert-instance"
+	caSecretName      = "marin3r-ca-cert-instance"
+	secretDataCertKey = "tls.crt"
+	secretDataKeyKey  = "tls.key"
 
 	discoveryServiceName = "instance"
-=======
 
 	externalRedisSecretName = "redis"
->>>>>>> 0c6608f7
 )
 
 type Reconciler struct {
@@ -133,7 +129,6 @@
 		return phase, err
 	}
 
-<<<<<<< HEAD
 	phase, err = r.reconcileSubscription(ctx, client, operatorNamespace, operatorNamespace)
 	if err != nil || phase != integreatlyv1alpha1.PhaseCompleted {
 		events.HandleError(r.recorder, installation, phase, fmt.Sprintf("Failed to reconcile %s subscription", constants.CloudResourceSubscriptionName), err)
@@ -145,6 +140,16 @@
 	if err != nil || phase != integreatlyv1alpha1.PhaseCompleted {
 		events.HandleError(r.recorder, installation, phase, fmt.Sprintf("Failed to reconcile DiscoveryService cr"), err)
 		return phase, err
+	}
+
+	phase, err = NewRateLimitServiceReconciler(productNamespace, externalRedisSecretName).
+		ReconcileRateLimitService(ctx, client)
+	if err != nil {
+		events.HandleError(r.recorder, installation, phase, fmt.Sprintf("Failed to reconcile %s ns", productNamespace), err)
+		return phase, err
+	}
+	if phase == integreatlyv1alpha1.PhaseAwaitingComponents {
+		return phase, nil
 	}
 
 	return integreatlyv1alpha1.PhaseCompleted, nil
@@ -171,16 +176,6 @@
 		if !k8serr.IsAlreadyExists(err) {
 			return integreatlyv1alpha1.PhaseFailed, fmt.Errorf("error creating resource: %w", err)
 		}
-=======
-	phase, err = NewRateLimitServiceReconciler(productNamespace, externalRedisSecretName).
-		ReconcileRateLimitService(ctx, client)
-	if err != nil {
-		events.HandleError(r.recorder, installation, phase, fmt.Sprintf("Failed to reconcile %s ns", productNamespace), err)
-		return phase, err
-	}
-	if phase == integreatlyv1alpha1.PhaseAwaitingComponents {
-		return phase, nil
->>>>>>> 0c6608f7
 	}
 
 	return integreatlyv1alpha1.PhaseCompleted, nil
