--- conflicted
+++ resolved
@@ -3,11 +3,12 @@
 import (
 	"context"
 	"fmt"
-
-<<<<<<< HEAD
-=======
+	"github.com/integr8ly/cloud-resource-operator/pkg/apis/integreatly/v1alpha1/types"
+	croUtil "github.com/integr8ly/cloud-resource-operator/pkg/client"
+	"github.com/integr8ly/integreatly-operator/pkg/resources/owner"
+
 	marin3r "github.com/3scale/marin3r/pkg/apis/operator/v1alpha1"
->>>>>>> 3d2407e5
+
 	integreatlyv1alpha1 "github.com/integr8ly/integreatly-operator/pkg/apis/integreatly/v1alpha1"
 	"github.com/integr8ly/integreatly-operator/pkg/config"
 	"github.com/integr8ly/integreatly-operator/pkg/resources"
@@ -27,28 +28,25 @@
 
 const (
 	defaultInstallationNamespace = "marin3r"
-<<<<<<< HEAD
-
-	externalRedisSecretName = "redis"
-=======
-	manifestPackage              = "integreatly-marin3r"
-	serverSecretName             = "marin3r-server-cert-instance"
-	caSecretName                 = "marin3r-ca-cert-instance"
-	secretDataCertKey            = "tls.crt"
-	secretDataKeyKey             = "tls.key"
+
+	manifestPackage   = "integreatly-marin3r"
+	serverSecretName  = "marin3r-server-cert-instance"
+	caSecretName      = "marin3r-ca-cert-instance"
+	secretDataCertKey = "tls.crt"
+	secretDataKeyKey  = "tls.key"
 
 	discoveryServiceName = "instance"
->>>>>>> 3d2407e5
 )
 
 type Reconciler struct {
 	*resources.Reconciler
-	ConfigManager config.ConfigReadWriter
-	Config        *config.Marin3r
-	installation  *integreatlyv1alpha1.RHMI
-	mpm           marketplace.MarketplaceInterface
-	logger        *logrus.Entry
-	recorder      record.EventRecorder
+	ConfigManager   config.ConfigReadWriter
+	Config          *config.Marin3r
+	installation    *integreatlyv1alpha1.RHMI
+	mpm             marketplace.MarketplaceInterface
+	logger          *logrus.Entry
+	recorder        record.EventRecorder
+	redisSecretName string
 }
 
 func (r *Reconciler) GetPreflightObject(ns string) runtime.Object {
@@ -133,20 +131,24 @@
 		return phase, err
 	}
 
-<<<<<<< HEAD
-	phase, err = NewRateLimitServiceReconciler(productNamespace, externalRedisSecretName).
-		ReconcileRateLimitService(ctx, client)
+	phase, err = r.reconcileSubscription(ctx, client, operatorNamespace, operatorNamespace)
+	if err != nil || phase != integreatlyv1alpha1.PhaseCompleted {
+		events.HandleError(r.recorder, installation, phase, fmt.Sprintf("Failed to reconcile %s subscription", constants.CloudResourceSubscriptionName), err)
+		return phase, err
+	}
+
+	phase, err = r.reconcileRedis(ctx, client)
+	if err != nil {
+		return integreatlyv1alpha1.PhaseFailed, err
+	}
+
+	phase, err = NewRateLimitServiceReconciler(productNamespace, r.redisSecretName).ReconcileRateLimitService(ctx, client)
 	if err != nil {
 		events.HandleError(r.recorder, installation, phase, fmt.Sprintf("Failed to reconcile %s ns", productNamespace), err)
 		return phase, err
 	}
 	if phase == integreatlyv1alpha1.PhaseAwaitingComponents {
 		return phase, nil
-=======
-	phase, err = r.reconcileSubscription(ctx, client, operatorNamespace, operatorNamespace)
-	if err != nil || phase != integreatlyv1alpha1.PhaseCompleted {
-		events.HandleError(r.recorder, installation, phase, fmt.Sprintf("Failed to reconcile %s subscription", constants.CloudResourceSubscriptionName), err)
-		return phase, err
 	}
 
 	logrus.Infof("about to start reconciling the discovery service")
@@ -154,6 +156,41 @@
 	if err != nil || phase != integreatlyv1alpha1.PhaseCompleted {
 		events.HandleError(r.recorder, installation, phase, fmt.Sprintf("Failed to reconcile DiscoveryService cr"), err)
 		return phase, err
+	}
+
+	return integreatlyv1alpha1.PhaseCompleted, nil
+}
+
+func (r *Reconciler) reconcileRedis(ctx context.Context, client k8sclient.Client) (integreatlyv1alpha1.StatusPhase, error) {
+	logrus.Info("Creating backend redis instance")
+	ns := r.Config.GetNamespace()
+	redisName := fmt.Sprintf("%s%s", constants.RateLimitRedisPrefix, r.installation.Name)
+	rateLimitRedis, err := croUtil.ReconcileRedis(ctx, client, defaultInstallationNamespace, r.installation.Spec.Type, croUtil.TierProduction, redisName, ns, redisName, ns, func(cr metav1.Object) error {
+		owner.AddIntegreatlyOwnerAnnotations(cr, r.installation)
+		return nil
+	})
+	if err != nil {
+		return integreatlyv1alpha1.PhaseFailed, fmt.Errorf("failed to reconcile backend redis request: %w", err)
+	}
+
+	r.redisSecretName = rateLimitRedis.Spec.SecretRef.Name
+
+	phase, err := resources.ReconcileRedisAlerts(ctx, client, r.installation, rateLimitRedis)
+	if err != nil {
+		return integreatlyv1alpha1.PhaseFailed, fmt.Errorf("failed to reconcile redis alerts: %w", err)
+	}
+	if phase != integreatlyv1alpha1.PhaseCompleted {
+		return phase, nil
+	}
+
+	// create Redis Cpu Usage High alert
+	err = resources.CreateRedisCpuUsageAlerts(ctx, client, r.installation, rateLimitRedis)
+	if err != nil {
+		return integreatlyv1alpha1.PhaseFailed, fmt.Errorf("failed to create rate limit redis prometheus Cpu usage high alerts for threescale: %s", err)
+	}
+	// wait for the redis cr to reconcile
+	if rateLimitRedis.Status.Phase != types.PhaseComplete {
+		return integreatlyv1alpha1.PhaseAwaitingComponents, nil
 	}
 
 	return integreatlyv1alpha1.PhaseCompleted, nil
@@ -180,7 +217,6 @@
 		if !k8serr.IsAlreadyExists(err) {
 			return integreatlyv1alpha1.PhaseFailed, fmt.Errorf("error creating resource: %w", err)
 		}
->>>>>>> 3d2407e5
 	}
 
 	return integreatlyv1alpha1.PhaseCompleted, nil
