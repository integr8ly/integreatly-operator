--- conflicted
+++ resolved
@@ -3,11 +3,7 @@
 import (
 	"context"
 	"fmt"
-<<<<<<< HEAD
 	marin3r "github.com/3scale/marin3r/pkg/apis/operator/v1alpha1"
-=======
-
->>>>>>> 3b0c45ef
 	integreatlyv1alpha1 "github.com/integr8ly/integreatly-operator/pkg/apis/integreatly/v1alpha1"
 	"github.com/integr8ly/integreatly-operator/pkg/config"
 	"github.com/integr8ly/integreatly-operator/pkg/resources"
@@ -31,16 +27,14 @@
 
 const (
 	defaultInstallationNamespace = "marin3r"
-<<<<<<< HEAD
-	manifestPackage              = "integreatly-marin3r"
-	serverSecretName             = "marin3r-server-cert-instance"
-	caSecretName                 = "marin3r-ca-cert-instance"
-	secretDataCertKey            = "tls.crt"
-	secretDataKeyKey             = "tls.key"
-=======
+
+	manifestPackage   = "integreatly-marin3r"
+	serverSecretName  = "marin3r-server-cert-instance"
+	caSecretName      = "marin3r-ca-cert-instance"
+	secretDataCertKey = "tls.crt"
+	secretDataKeyKey  = "tls.key"
 
 	externalRedisSecretName = "redis"
->>>>>>> 3b0c45ef
 )
 
 type Reconciler struct {
@@ -131,7 +125,6 @@
 		return phase, err
 	}
 
-<<<<<<< HEAD
 	phase, err = r.reconcileSubscription(ctx, client, operatorNamespace, operatorNamespace)
 	if err != nil || phase != integreatlyv1alpha1.PhaseCompleted {
 		events.HandleError(r.recorder, installation, phase, fmt.Sprintf("Failed to reconcile %s subscription", constants.CloudResourceSubscriptionName), err)
@@ -150,6 +143,16 @@
 	if err != nil || phase != integreatlyv1alpha1.PhaseCompleted {
 		events.HandleError(r.recorder, installation, phase, fmt.Sprintf("Failed to reconcile secrets"), err)
 		return phase, err
+	}
+
+	phase, err = NewRateLimitServiceReconciler(productNamespace, externalRedisSecretName).
+		ReconcileRateLimitService(ctx, client)
+	if err != nil {
+		events.HandleError(r.recorder, installation, phase, fmt.Sprintf("Failed to reconcile %s ns", productNamespace), err)
+		return phase, err
+	}
+	if phase == integreatlyv1alpha1.PhaseAwaitingComponents {
+		return phase, nil
 	}
 
 	phase, err = r.reconcileAlerts(ctx, client, installation)
@@ -191,6 +194,13 @@
 	//	unit: minute
 	//	requests_per_unit: 1
 
+	cm := &corev1.ConfigMap{}
+	err := client.Get(context.TODO(), k8sclient.ObjectKey{Name: "ratelimit-config", Namespace: r.Config.GetNamespace()}, cm)
+	if err != nil {
+		logrus.Infof("didn't find ratelimit-config config map in %s", r.Config.GetNamespace())
+		return integreatlyv1alpha1.PhaseFailed, err
+	}
+
 	alertReconciler, err := r.newAlertsReconciler("second", 20000)
 	if err != nil {
 		return integreatlyv1alpha1.PhaseFailed, err
@@ -328,16 +338,6 @@
 			logrus.Infof("error creating or updating %s secret", caSecret.Name)
 			return integreatlyv1alpha1.PhaseFailed, err
 		}
-=======
-	phase, err = NewRateLimitServiceReconciler(productNamespace, externalRedisSecretName).
-		ReconcileRateLimitService(ctx, client)
-	if err != nil {
-		events.HandleError(r.recorder, installation, phase, fmt.Sprintf("Failed to reconcile %s ns", productNamespace), err)
-		return phase, err
-	}
-	if phase == integreatlyv1alpha1.PhaseAwaitingComponents {
-		return phase, nil
->>>>>>> 3b0c45ef
 	}
 
 	return integreatlyv1alpha1.PhaseCompleted, nil
