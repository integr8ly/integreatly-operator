package rhmiConfigs

import (
	"context"
	"fmt"
	"reflect"
	"strings"
	"testing"
	"time"

	"github.com/integr8ly/integreatly-operator/version"

	integreatlyv1alpha1 "github.com/integr8ly/integreatly-operator/pkg/apis/integreatly/v1alpha1"
	"k8s.io/apimachinery/pkg/runtime"

	olmv1alpha1 "github.com/operator-framework/operator-lifecycle-manager/pkg/api/apis/operators/v1alpha1"
	metav1 "k8s.io/apimachinery/pkg/apis/meta/v1"
	"k8s.io/client-go/tools/record"
	k8sclient "sigs.k8s.io/controller-runtime/pkg/client"
	"sigs.k8s.io/controller-runtime/pkg/client/fake"
)

const (
	defaultNamespace = "redhat-rhmi-operator"
)

func setupRecorder() record.EventRecorder {
	return record.NewFakeRecorder(50)
}

func buildScheme() *runtime.Scheme {
	scheme := runtime.NewScheme()

	integreatlyv1alpha1.SchemeBuilder.AddToScheme(scheme)
	olmv1alpha1.SchemeBuilder.AddToScheme(scheme)

	return scheme
}

func nowOffset(hours int) time.Time {
<<<<<<< HEAD
	now := time.Now().UTC()
=======
	now := now()
>>>>>>> 512c3022
	return time.Date(now.Year(), now.Month(), now.Day(), now.Hour()+hours, now.Minute(), now.Second(), 0, time.UTC)
}

func now() time.Time {
	return time.Now().UTC()
}

type scheduleScenario struct {
	name             string
	config           *integreatlyv1alpha1.RHMIConfig
	expectedSchedule *integreatlyv1alpha1.UpgradeSchedule
}

func makeScheduleScenario(scenario *scheduleScenario) struct {
	Name          string
	Config        *integreatlyv1alpha1.RHMIConfig
	InstallPlan   *olmv1alpha1.InstallPlan
	TargetVersion string
	Validate      func(*testing.T, error, *integreatlyv1alpha1.RHMIConfig, *olmv1alpha1.InstallPlan)
} {
	scenario.config.Name = "test-config"
	scenario.config.Namespace = "redhat-rhmi-operator"

	return struct {
		Name          string
		Config        *integreatlyv1alpha1.RHMIConfig
		InstallPlan   *olmv1alpha1.InstallPlan
		TargetVersion string
		Validate      func(*testing.T, error, *integreatlyv1alpha1.RHMIConfig, *olmv1alpha1.InstallPlan)
	}{
		Name:   scenario.name,
		Config: scenario.config,
		InstallPlan: &olmv1alpha1.InstallPlan{
			ObjectMeta: metav1.ObjectMeta{
				CreationTimestamp: metav1.Time{Time: nowOffset(-2)},
			},
		},
		TargetVersion: "integreatly-operator-v2.3.0",
		Validate: func(t *testing.T, err error, config *integreatlyv1alpha1.RHMIConfig, plan *olmv1alpha1.InstallPlan) {
			if err != nil {
				t.Errorf("Unexpected error occurred: %v", err)
			}
			if !reflect.DeepEqual(config.Status.Upgrade.Scheduled, scenario.expectedSchedule) {
				t.Errorf("Upgrade schedule different than expected")
			}
		},
	}
}

func TestUpdateStatus(t *testing.T) {
	targetVersion := "integreatly-operator-v2.3.0"

	scenarios := []struct {
		Name          string
		Config        *integreatlyv1alpha1.RHMIConfig
		InstallPlan   *olmv1alpha1.InstallPlan
		TargetVersion string
		Validate      func(*testing.T, error, *integreatlyv1alpha1.RHMIConfig, *olmv1alpha1.InstallPlan)
	}{
		{
			Name: "status updated when pending installplan exists",
			Config: &integreatlyv1alpha1.RHMIConfig{
				ObjectMeta: metav1.ObjectMeta{
					Name:      "test-config",
					Namespace: "redhat-rhmi-operator",
				},
				Spec: integreatlyv1alpha1.RHMIConfigSpec{
					Maintenance: integreatlyv1alpha1.Maintenance{
						ApplyFrom: strings.ToLower(nowOffset(-1).Format("Mon 15:04")),
					},
					Upgrade: integreatlyv1alpha1.Upgrade{
						NotBeforeDays:      intPtr(8),
						WaitForMaintenance: boolPtr(true),
					},
				},
			},
			InstallPlan: &olmv1alpha1.InstallPlan{
				ObjectMeta: metav1.ObjectMeta{
					CreationTimestamp: metav1.Time{Time: nowOffset(-2)},
				},
			},
			TargetVersion: targetVersion,
			Validate: func(t *testing.T, err error, config *integreatlyv1alpha1.RHMIConfig, plan *olmv1alpha1.InstallPlan) {
				if err != nil {
					t.Error("Expected no error, but got: " + err.Error())
				}
				expectedMaintenanceFrom := nowOffset(-1).Format("2-1-2006 15:04")
				if config.Status.Maintenance.ApplyFrom != expectedMaintenanceFrom {
					t.Errorf("expected maintenance from '%s', but got '%s'", expectedMaintenanceFrom, config.Status.Maintenance.ApplyFrom)
				}
				if config.Status.Maintenance.Duration != "6hrs" {
					t.Errorf("expected maintenance duration '6hrs' but got '%s'", config.Status.Maintenance.Duration)
				}
			},
		}, {
			Name: "status unchanged with no pending installplan",
			Config: &integreatlyv1alpha1.RHMIConfig{
				ObjectMeta: metav1.ObjectMeta{
					Name:      "test-config",
					Namespace: "redhat-rhmi-operator",
				},
				Spec: integreatlyv1alpha1.RHMIConfigSpec{
					Maintenance: integreatlyv1alpha1.Maintenance{
						ApplyFrom: strings.ToLower(nowOffset(-1).Format("Mon 15:04")),
					},
				},
				Status: integreatlyv1alpha1.RHMIConfigStatus{
					Upgrade: integreatlyv1alpha1.RHMIConfigStatusUpgrade{
						Scheduled: &integreatlyv1alpha1.UpgradeSchedule{},
					},
				},
			},
			InstallPlan: &olmv1alpha1.InstallPlan{
				ObjectMeta: metav1.ObjectMeta{
					CreationTimestamp: metav1.Time{Time: nowOffset(-2)},
				},
				Spec: olmv1alpha1.InstallPlanSpec{
					Approved: true,
				},
			},
			TargetVersion: targetVersion,
			Validate: func(t *testing.T, err error, config *integreatlyv1alpha1.RHMIConfig, plan *olmv1alpha1.InstallPlan) {
				if err != nil {
					t.Error("Expected no error, but got: " + err.Error())
				}

				expectedMaintenanceFrom := nowOffset(-1).Format("2-1-2006 15:04")
				if config.Status.Maintenance.ApplyFrom != expectedMaintenanceFrom {
					t.Errorf("expected maintenance from '%s', but got '%s'", expectedMaintenanceFrom, config.Status.Maintenance.ApplyFrom)
				}
				if config.Status.Maintenance.Duration != "6hrs" {
					t.Errorf("expected maintenance duration '6hrs' but got '%s'", config.Status.Maintenance.Duration)
				}
			},
		},
		makeScheduleScenario(&scheduleScenario{
			name: "do not wait for maintenance 0 days",
			config: &integreatlyv1alpha1.RHMIConfig{
				Spec: integreatlyv1alpha1.RHMIConfigSpec{
					Upgrade: integreatlyv1alpha1.Upgrade{
						NotBeforeDays:      intPtr(0),
						WaitForMaintenance: boolPtr(false),
					},
				},
			},
			expectedSchedule: &integreatlyv1alpha1.UpgradeSchedule{
				For: nowOffset(-2).Format(integreatlyv1alpha1.DateFormat),
			},
		}),
		makeScheduleScenario(&scheduleScenario{
			name: "wait for maintenance 0 days",
			config: &integreatlyv1alpha1.RHMIConfig{
				Spec: integreatlyv1alpha1.RHMIConfigSpec{
					Maintenance: integreatlyv1alpha1.Maintenance{
						ApplyFrom: "Sun 00:00",
					},
					Upgrade: integreatlyv1alpha1.Upgrade{
						NotBeforeDays:      intPtr(0),
						WaitForMaintenance: boolPtr(true),
					},
				},
			},
			expectedSchedule: &integreatlyv1alpha1.UpgradeSchedule{
				For: time.
					Date(now().Year(), now().Month(), now().Day(), 0, 0, 0, 0, time.UTC).
					AddDate(0, 0, 7-int(now().Weekday())).
					Format(integreatlyv1alpha1.DateFormat),
			},
		}),
		makeScheduleScenario(&scheduleScenario{
			name: "wait for maintenance, notBefore: 3 days before next window",
			config: &integreatlyv1alpha1.RHMIConfig{
				Spec: integreatlyv1alpha1.RHMIConfigSpec{
					Maintenance: integreatlyv1alpha1.Maintenance{
						ApplyFrom: strings.ToLower(time.Date(now().Year(), now().Month(), now().Day(), 0, 0, 0, 0, time.UTC).
							Add(6 * 24 * time.Hour).
							Format("Mon 15:04")),
					},
					Upgrade: integreatlyv1alpha1.Upgrade{
						WaitForMaintenance: boolPtr(true),
						NotBeforeDays:      intPtr(3),
					},
				},
			},
			expectedSchedule: &integreatlyv1alpha1.UpgradeSchedule{
				For: time.Date(now().Year(), now().Month(), now().Day(), 0, 0, 0, 0, time.UTC).Add(6 * 24 * time.Hour).
					Format(integreatlyv1alpha1.DateFormat),
			},
		}),
		makeScheduleScenario(&scheduleScenario{
			name: "wait for maintenance, notBefore: 3 days after next window",
			config: &integreatlyv1alpha1.RHMIConfig{
				Spec: integreatlyv1alpha1.RHMIConfigSpec{
					Maintenance: integreatlyv1alpha1.Maintenance{
						ApplyFrom: strings.ToLower(time.Date(now().Year(), now().Month(), now().Day(), 0, 0, 0, 0, time.UTC).
							Add(3 * 24 * time.Hour).
							Format("Mon 15:04")),
					},
					Upgrade: integreatlyv1alpha1.Upgrade{
						WaitForMaintenance: boolPtr(true),
						NotBeforeDays:      intPtr(6),
					},
				},
			},
			expectedSchedule: &integreatlyv1alpha1.UpgradeSchedule{
				For: time.Date(now().Year(), now().Month(), now().Day(), 0, 0, 0, 0, time.UTC).Add(10 * 24 * time.Hour).
					Format(integreatlyv1alpha1.DateFormat),
			},
		}),
		makeScheduleScenario(&scheduleScenario{
			name: "do not wait for maintenance, notBefore > 0",
			config: &integreatlyv1alpha1.RHMIConfig{
				Spec: integreatlyv1alpha1.RHMIConfigSpec{
					Upgrade: integreatlyv1alpha1.Upgrade{
						NotBeforeDays:      intPtr(3),
						WaitForMaintenance: boolPtr(false),
					},
				},
			},
			expectedSchedule: &integreatlyv1alpha1.UpgradeSchedule{
				For: nowOffset(-2).Add(3 * 24 * time.Hour).Format(integreatlyv1alpha1.DateFormat),
			},
		}),
	}

	for _, scenario := range scenarios {
		t.Run(scenario.Name, func(t *testing.T) {
			client := fake.NewFakeClientWithScheme(buildScheme(), scenario.Config)
			err := UpdateStatus(context.TODO(), client, scenario.Config, scenario.InstallPlan, scenario.TargetVersion)
			updatedConfig := &integreatlyv1alpha1.RHMIConfig{}
			client.Get(context.TODO(), k8sclient.ObjectKey{Name: "test-config", Namespace: "redhat-rhmi-operator"}, updatedConfig)
			scenario.Validate(t, err, updatedConfig, scenario.InstallPlan)
		})
	}
}

func TestCanUpgradeNow(t *testing.T) {
	scenarios := []struct {
		Name         string
		Config       *integreatlyv1alpha1.RHMIConfig
		Installation *integreatlyv1alpha1.RHMI
		Validate     func(*testing.T, bool, error)
	}{
		{
			Name: "always immediately returns true",
			Config: &integreatlyv1alpha1.RHMIConfig{
				ObjectMeta: metav1.ObjectMeta{
					Name:      "rhmi-config",
					Namespace: "redhat-rhmi-operator",
				},
				Spec: integreatlyv1alpha1.RHMIConfigSpec{
					Upgrade: integreatlyv1alpha1.Upgrade{
						NotBeforeDays:      intPtr(0),
						WaitForMaintenance: boolPtr(false),
					},
				},
				Status: integreatlyv1alpha1.RHMIConfigStatus{
					Upgrade: integreatlyv1alpha1.RHMIConfigStatusUpgrade{
						Scheduled: &integreatlyv1alpha1.UpgradeSchedule{
							For: nowOffset(-1).Format(integreatlyv1alpha1.DateFormat),
						},
					},
				},
			},
			Installation: &integreatlyv1alpha1.RHMI{
				ObjectMeta: metav1.ObjectMeta{
					Name:      "rhmi",
					Namespace: "redhat-rhmi-operator",
				},
				Status: integreatlyv1alpha1.RHMIStatus{
					Stage: integreatlyv1alpha1.StageName(integreatlyv1alpha1.PhaseCompleted),
				},
			},
			Validate: func(t *testing.T, canUpgrade bool, err error) {
				if err != nil {
					t.Error("Expected no errors")
				}
				if !canUpgrade {
					t.Error("Expected canUpgrade true, got false")
				}

			},
		},
		{
			Name: "during maintenance now returns true",
			Config: &integreatlyv1alpha1.RHMIConfig{
				ObjectMeta: metav1.ObjectMeta{
					Name:      "rhmi-config",
					Namespace: "redhat-rhmi-operator",
				},
				Spec: integreatlyv1alpha1.RHMIConfigSpec{
					Upgrade: integreatlyv1alpha1.Upgrade{
						WaitForMaintenance: boolPtr(true),
						NotBeforeDays:      intPtr(0),
					},
				},
				Status: integreatlyv1alpha1.RHMIConfigStatus{
					Maintenance: integreatlyv1alpha1.RHMIConfigStatusMaintenance{
						ApplyFrom: nowOffset(-1).Format("2-1-2006 15:04"),
						Duration:  "6hrs",
					},
					Upgrade: integreatlyv1alpha1.RHMIConfigStatusUpgrade{
						Scheduled: &integreatlyv1alpha1.UpgradeSchedule{
							For: nowOffset(-1).Format(integreatlyv1alpha1.DateFormat),
						},
					},
				},
			},
			Installation: &integreatlyv1alpha1.RHMI{
				ObjectMeta: metav1.ObjectMeta{
					Name:      "rhmi",
					Namespace: "redhat-rhmi-operator",
				},
				Status: integreatlyv1alpha1.RHMIStatus{
					Stage: integreatlyv1alpha1.StageName(integreatlyv1alpha1.PhaseCompleted),
				},
			},
			Validate: func(t *testing.T, canUpgrade bool, err error) {
				if err != nil {
					t.Error("Expected no errors, got: " + err.Error())
				}
				if !canUpgrade {
					t.Error("Expected canUpgrade true, got false")
				}

			},
		},
		{
			Name: "during maintenance expired returns false",
			Config: &integreatlyv1alpha1.RHMIConfig{
				ObjectMeta: metav1.ObjectMeta{
					Name:      "rhmi-config",
					Namespace: "redhat-rhmi-operator",
				},
				Spec: integreatlyv1alpha1.RHMIConfigSpec{
					Upgrade: integreatlyv1alpha1.Upgrade{
						WaitForMaintenance: boolPtr(true),
					},
				},
				Status: integreatlyv1alpha1.RHMIConfigStatus{
					Maintenance: integreatlyv1alpha1.RHMIConfigStatusMaintenance{
						ApplyFrom: nowOffset(-7).Format("2-1-2006 15:04"),
						Duration:  "6hrs",
					},
					Upgrade: integreatlyv1alpha1.RHMIConfigStatusUpgrade{
						Scheduled: &integreatlyv1alpha1.UpgradeSchedule{
							For: nowOffset(-7).Format(integreatlyv1alpha1.DateFormat),
						},
					},
				},
			},
			Installation: &integreatlyv1alpha1.RHMI{
				ObjectMeta: metav1.ObjectMeta{
					Name:      "rhmi",
					Namespace: "redhat-rhmi-operator",
				},
				Status: integreatlyv1alpha1.RHMIStatus{
					Stage: integreatlyv1alpha1.StageName(integreatlyv1alpha1.PhaseCompleted),
				},
			},
			Validate: func(t *testing.T, canUpgrade bool, err error) {
				if err != nil {
					t.Error("Expected no errors, got: " + err.Error())
				}
				if canUpgrade {
					t.Error("Expected canUpgrade false, got true")
				}
			},
		},
		{
			Name: "during maintenance in future returns false",
			Config: &integreatlyv1alpha1.RHMIConfig{
				ObjectMeta: metav1.ObjectMeta{
					Name:      "rhmi-config",
					Namespace: "redhat-rhmi-operator",
				},
				Spec: integreatlyv1alpha1.RHMIConfigSpec{
					Upgrade: integreatlyv1alpha1.Upgrade{
						WaitForMaintenance: boolPtr(true),
					},
				},
				Status: integreatlyv1alpha1.RHMIConfigStatus{
					Maintenance: integreatlyv1alpha1.RHMIConfigStatusMaintenance{
						ApplyFrom: nowOffset(2).Format("2-1-2006 15:04"),
						Duration:  "6hrs",
					},
					Upgrade: integreatlyv1alpha1.RHMIConfigStatusUpgrade{
						Scheduled: &integreatlyv1alpha1.UpgradeSchedule{
							For: nowOffset(2).Format(integreatlyv1alpha1.DateFormat),
						},
					},
				},
			},
			Installation: &integreatlyv1alpha1.RHMI{
				ObjectMeta: metav1.ObjectMeta{
					Name:      "rhmi",
					Namespace: "redhat-rhmi-operator",
				},
				Status: integreatlyv1alpha1.RHMIStatus{
					Stage: integreatlyv1alpha1.StageName(integreatlyv1alpha1.PhaseCompleted),
				},
			},
			Validate: func(t *testing.T, canUpgrade bool, err error) {
				if err != nil {
					t.Error("Expected no errors, got: " + err.Error())
				}
				if canUpgrade {
					t.Error("Expected canUpgrade false, got true")
				}
			},
		},
		{
			Name: "Do not upgrade when another upgrade is in progress",
			Config: &integreatlyv1alpha1.RHMIConfig{
				ObjectMeta: metav1.ObjectMeta{
					Name:      "rhmi-config",
					Namespace: "redhat-rhmi-operator",
				},
				Spec: integreatlyv1alpha1.RHMIConfigSpec{
					Upgrade: integreatlyv1alpha1.Upgrade{
						NotBeforeDays:      intPtr(0),
						WaitForMaintenance: boolPtr(false),
					},
				},
			},
			Installation: &integreatlyv1alpha1.RHMI{
				ObjectMeta: metav1.ObjectMeta{
					Name:      "rhmi",
					Namespace: "redhat-rhmi-operator",
				},
				Status: integreatlyv1alpha1.RHMIStatus{
					Stage:     integreatlyv1alpha1.StageName(integreatlyv1alpha1.PhaseInProgress),
					ToVersion: "next-version",
				},
			},
			Validate: func(t *testing.T, canUpgrade bool, err error) {
				if err != nil {
					t.Error("Expected no errors")
				}
				if canUpgrade {
					t.Error("Expected canUpgrade false, got true")
				}

			},
		},
	}
	for _, scenario := range scenarios {
		t.Run(scenario.Name, func(t *testing.T) {
			canUpgrade, err := CanUpgradeNow(scenario.Config, scenario.Installation)
			scenario.Validate(t, canUpgrade, err)
		})
	}
}

func TestIsUpgradeAvailable(t *testing.T) {
	scenarios := []struct {
		Name                           string
		RhmiSubscription               *olmv1alpha1.Subscription
		ExpectedUpgradeAvailableResult bool
	}{
		{
			Name:                           "Test no subscription found",
			RhmiSubscription:               nil,
			ExpectedUpgradeAvailableResult: false,
		},
		{
			Name: "Test same RHMI CSV version in subscription",
			RhmiSubscription: &olmv1alpha1.Subscription{
				Status: olmv1alpha1.SubscriptionStatus{
					CurrentCSV:   "1.0.0",
					InstalledCSV: "1.0.0",
				},
			},
			ExpectedUpgradeAvailableResult: false,
		},
		{
			Name: "Test new RHMI CSV version in subscription",
			RhmiSubscription: &olmv1alpha1.Subscription{
				Status: olmv1alpha1.SubscriptionStatus{
					CurrentCSV:   "1.0.1",
					InstalledCSV: "1.0.0",
				},
			},
			ExpectedUpgradeAvailableResult: true,
		},
	}

	for _, scenario := range scenarios {
		t.Run(scenario.Name, func(t *testing.T) {
			upgradeAvailable := IsUpgradeAvailable(scenario.RhmiSubscription)
			if upgradeAvailable != scenario.ExpectedUpgradeAvailableResult {
				t.Fatalf("Expected upgradeAvailable to be %v but got %v", scenario.ExpectedUpgradeAvailableResult, upgradeAvailable)
			}
		})
	}
}

func TestIsUpgradeServiceAffecting(t *testing.T) {
	scenarios := []struct {
		Name                           string
		RhmiCSV                        *olmv1alpha1.ClusterServiceVersion
		ExpectedServiceAffectingResult bool
	}{
		{
			Name:                           "Test no CSV",
			RhmiCSV:                        nil,
			ExpectedServiceAffectingResult: true,
		},
		{
			Name: "Test CSV with no service_affecting annotation",
			RhmiCSV: &olmv1alpha1.ClusterServiceVersion{
				ObjectMeta: metav1.ObjectMeta{
					Annotations: map[string]string{},
				},
			},
			ExpectedServiceAffectingResult: true,
		},
		{
			Name: "Test CSV with service_affecting annotation true",
			RhmiCSV: &olmv1alpha1.ClusterServiceVersion{
				ObjectMeta: metav1.ObjectMeta{
					Annotations: map[string]string{
						"serviceAffecting": "true",
					},
				},
			},
			ExpectedServiceAffectingResult: true,
		},
		{
			Name: "Test CSV with service_affecting annotation false",
			RhmiCSV: &olmv1alpha1.ClusterServiceVersion{
				ObjectMeta: metav1.ObjectMeta{
					Annotations: map[string]string{
						"serviceAffecting": "false",
					},
				},
			},
			ExpectedServiceAffectingResult: false,
		},
	}

	for _, scenario := range scenarios {
		t.Run(scenario.Name, func(t *testing.T) {
			isServiceAffecting := IsUpgradeServiceAffecting(scenario.RhmiCSV)
			if isServiceAffecting != scenario.ExpectedServiceAffectingResult {
				t.Fatalf("Expected isServiceAffecting to be %v but got %v", scenario.ExpectedServiceAffectingResult, isServiceAffecting)
			}
		})
	}
}

func TestApproveUpgrade(t *testing.T) {
	installPlanObjectMeta := metav1.ObjectMeta{
		Name:      "rhmi-ip",
		Namespace: defaultNamespace,
	}

	installPlanReadyForApproval := &olmv1alpha1.InstallPlan{
		ObjectMeta: installPlanObjectMeta,
		Spec: olmv1alpha1.InstallPlanSpec{
			Approved: false,
			ClusterServiceVersionNames: []string{
				"RHMI-v1.0.0",
			},
		},
		Status: olmv1alpha1.InstallPlanStatus{
			Plan: []*olmv1alpha1.Step{
				{
					Resource: olmv1alpha1.StepResource{
						Kind:     "ClusterServiceVersion",
						Manifest: fmt.Sprintf("{\"kind\":\"ClusterServiceVersion\",    \"spec\": {      \"version\": \"%s\"}}", version.Version),
					},
				},
			},
		},
	}

	rhmiMock := &integreatlyv1alpha1.RHMI{
		ObjectMeta: metav1.ObjectMeta{
			Name:      "rhmi",
			Namespace: "redhat-rhmi-operator",
		},
	}

	installPlanAlreadyUpgrading := &olmv1alpha1.InstallPlan{
		ObjectMeta: installPlanObjectMeta,
		Spec: olmv1alpha1.InstallPlanSpec{
			Approved: false,
		},
		Status: olmv1alpha1.InstallPlanStatus{
			Phase: olmv1alpha1.InstallPlanPhaseInstalling,
		},
	}

	scenarios := []struct {
		Name            string
		FakeClient      k8sclient.Client
		Context         context.Context
		EventRecorder   record.EventRecorder
		RhmiInstallPlan *olmv1alpha1.InstallPlan
		Config          *integreatlyv1alpha1.RHMIConfig
		RHMI            *integreatlyv1alpha1.RHMI
		Verify          func(rhmiInstallPlan *olmv1alpha1.InstallPlan, config *integreatlyv1alpha1.RHMIConfig, rhmi *integreatlyv1alpha1.RHMI, err error)
	}{
		{
			Name:            "Test install plan already upgrading",
			FakeClient:      fake.NewFakeClientWithScheme(buildScheme(), installPlanAlreadyUpgrading, rhmiMock),
			Context:         context.TODO(),
			EventRecorder:   setupRecorder(),
			RhmiInstallPlan: installPlanAlreadyUpgrading,
			Config: &integreatlyv1alpha1.RHMIConfig{
				ObjectMeta: metav1.ObjectMeta{
					Name:      "test-config",
					Namespace: "redhat-rhmi-operator",
				},
			},
			RHMI: rhmiMock,
			Verify: func(updatedRhmiInstallPlan *olmv1alpha1.InstallPlan, config *integreatlyv1alpha1.RHMIConfig, rhmi *integreatlyv1alpha1.RHMI, err error) {
				// Should not return an error
				if err != nil {
					t.Fatalf("Unexpected error %v", err)
				}

				if updatedRhmiInstallPlan.Spec.Approved != false {
					t.Fatalf("Expected installPlan to not be upgraded")
				}
			},
		},
		{
			Name:            "Test install plan ready to upgrade",
			FakeClient:      fake.NewFakeClientWithScheme(buildScheme(), installPlanReadyForApproval, rhmiMock),
			Context:         context.TODO(),
			EventRecorder:   setupRecorder(),
			RhmiInstallPlan: installPlanReadyForApproval,
			Config: &integreatlyv1alpha1.RHMIConfig{
				ObjectMeta: metav1.ObjectMeta{
					Name:      "test-config",
					Namespace: "redhat-rhmi-operator",
				},
				Status: integreatlyv1alpha1.RHMIConfigStatus{
					Upgrade: integreatlyv1alpha1.RHMIConfigStatusUpgrade{
						Scheduled: &integreatlyv1alpha1.UpgradeSchedule{
							For: "13 Jul 2020 00:00",
						},
					},
				},
			},
			RHMI: rhmiMock,
			Verify: func(updatedRhmiInstallPlan *olmv1alpha1.InstallPlan, config *integreatlyv1alpha1.RHMIConfig, rhmi *integreatlyv1alpha1.RHMI, err error) {
				// Should not return an error
				if err != nil {
					t.Fatalf("Unexpected error %v", err)
				}

				if updatedRhmiInstallPlan.Spec.Approved != true {
					t.Fatalf("Expected installplan.Spec.Approved to be true")
				}

				if config.Status.Upgrade.Scheduled != nil {
					t.Fatalf("Expected scheduled field to be empty")
				}
				if rhmi.Status.ToVersion != version.Version {
					t.Fatalf("Expected ToVersion to be version.version")
				}
			},
		},
	}

	for _, scenario := range scenarios {
		t.Run(scenario.Name, func(t *testing.T) {
			ApproveUpgrade(context.TODO(), scenario.FakeClient, scenario.RHMI, scenario.RhmiInstallPlan, scenario.EventRecorder)
			retrievedInstallPlan := &olmv1alpha1.InstallPlan{}
			err := scenario.FakeClient.Get(scenario.Context, k8sclient.ObjectKey{Name: scenario.RhmiInstallPlan.Name, Namespace: scenario.RhmiInstallPlan.Namespace}, retrievedInstallPlan)
			rhmi := &integreatlyv1alpha1.RHMI{}
			err = scenario.FakeClient.Get(scenario.Context, k8sclient.ObjectKey{Name: scenario.RHMI.Name, Namespace: scenario.RHMI.Namespace}, rhmi)
			updatedConfig := &integreatlyv1alpha1.RHMIConfig{}
			scenario.FakeClient.Get(context.TODO(), k8sclient.ObjectKey{Name: "test-config", Namespace: "redhat-rhmi-operator"}, updatedConfig)
			scenario.Verify(retrievedInstallPlan, updatedConfig, rhmi, err)
		})
	}
}

func TestGetWeeklyWindow(t *testing.T) {
	// Monday
	from := time.Date(2020, time.June, 1, 0, 0, 0, 0, time.UTC)

	// Test same day
	r, _, err := getWeeklyWindow(from, "Mon 00:00", time.Hour)
	if err != nil {
		t.Errorf("Error calculating weekly window for same day: %v", err)
	} else if r.Day() != from.Day() || r.Month() != from.Month() || r.Year() != from.Year() {
		t.Errorf("Expected result to be same day, got %s", r.Format(integreatlyv1alpha1.DateFormat))
	}

	// Test next day
	r, _, err = getWeeklyWindow(from, "Tue 00:00", time.Hour)
	if err != nil {
		t.Errorf("Error calculating weekly window for same day: %v", err)
	} else if r.Day() != from.Day()+1 || r.Month() != from.Month() || r.Year() != from.Year() {
		t.Errorf("Expected result to be next day, got %s", r.Format(integreatlyv1alpha1.DateFormat))
	}

	// Test day before
	r, _, err = getWeeklyWindow(from, "SuN 00:00", time.Hour)
	if err != nil {
		t.Errorf("Error calculating weekly window for same day: %v", err)
	} else if r.Day() != from.Day()+6 || r.Month() != from.Month() || r.Year() != from.Year() {
		t.Errorf("Expected result to be next Sunday, got %s", r.Format(integreatlyv1alpha1.DateFormat))
	}

	// Test 3 days after
	r, _, err = getWeeklyWindow(from, "Thu 02:00", time.Hour)
	if err != nil {
		t.Errorf("Error calculating weekly window for same day: %v", err)
	} else if r.Day() != from.Day()+3 || r.Month() != from.Month() || r.Year() != from.Year() {
		t.Errorf("Expected result to be Thursday, got %s", r.Format(integreatlyv1alpha1.DateFormat))
	}
}

func intPtr(value int) *int {
	return &value
}

func boolPtr(value bool) *bool {
	return &value
}<|MERGE_RESOLUTION|>--- conflicted
+++ resolved
@@ -38,11 +38,7 @@
 }
 
 func nowOffset(hours int) time.Time {
-<<<<<<< HEAD
-	now := time.Now().UTC()
-=======
 	now := now()
->>>>>>> 512c3022
 	return time.Date(now.Year(), now.Month(), now.Day(), now.Hour()+hours, now.Minute(), now.Second(), 0, time.UTC)
 }
 
